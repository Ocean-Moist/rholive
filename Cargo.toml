--- conflicted
+++ resolved
@@ -3,10 +3,7 @@
 version = "0.1.0"
 edition = "2021"
 
-<<<<<<< HEAD
 
-[dependencies]
-=======
 [dependencies]
 xcap = "0.1"
 libpulse-simple-binding = "2.28"
@@ -18,5 +15,4 @@
 serde_json = "1.0"
 egui = "0.27"
 egui_window_glfw_passthrough = "0.3"
-glow = "0.12"
->>>>>>> 0a8ddbb3
+glow = "0.12"