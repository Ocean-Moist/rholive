--- conflicted
+++ resolved
@@ -1,11 +1,15 @@
-<<<<<<< HEAD
 mod audio;
 mod screen;
 
 use audio::AudioCapturer;
 use screen::ScreenCapturer;
 
-fn main() {
+mod gemini;
+use gemini::*;
+use tracing::info;
+
+#[tokio::main]
+async fn main() {
     // Initialize audio and screen capture to demonstrate bindings are callable.
     let mut audio = AudioCapturer::new("rholive").expect("audio init");
     let mut screen = ScreenCapturer::new().expect("screen init");
@@ -17,13 +21,7 @@
     let _frame = screen.capture_frame().expect("screen capture");
 
     println!("Captured audio chunk and screen frame");
-=======
-mod gemini;
-use gemini::*;
-use tracing::info;
-
-#[tokio::main]
-async fn main() {
+  
     tracing_subscriber::fmt::init();
     info!("starting gemini client example");
 
@@ -46,5 +44,4 @@
             eprintln!("failed to connect: {e}");
         }
     }
->>>>>>> 26a5830a
 }